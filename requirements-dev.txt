--- conflicted
+++ resolved
@@ -1,10 +1,3 @@
-<<<<<<< HEAD
-coverage
-pylint
-pytest
-pytest-cov
-pyudev
-=======
 # Requirements for development:
 #
 # - coverage
@@ -17,4 +10,4 @@
 pylint==3.3.5
 pytest==8.3.5
 pytest-cov==6.0.0
->>>>>>> bd4a1a26
+pyudev
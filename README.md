--- conflicted
+++ resolved
@@ -441,14 +441,9 @@
 
 	My experience is that Noctua fans in my box are running stable in the 35-100% fan level interval. An additional user experience is (see [issue #12](https://github.com/petersulyok/smfc/issues/12)) when Noctua fans are paired with Ultra Low Noise Adapter the minimum stable fan level could go up to 45% (i.e. 35% is not stable).  
 
-<<<<<<< HEAD
  3. `[CPU zone] / [HD zone] hwmon_path=`: This parameter is optional for Intel(R) CPUs, AMD(R) CPUs, SATA drives, and NVME drives (i.e., `smfc` can automatically identify the proper file locations), but may also be specified manually for special use cases. In case of SAS/SCSI hard disks (where `drivetemp` cannot be loaded) you can specify `hddtemp` value. You can use wild characters (`?,*`) in this parameter and `smfc` will do the path resolution automatically.
- 4. Several sample configuration files are provided for different scenarios in folder `./src/samples`. Please take a look on them, it could be a good starting point in the creation of your own configuration.
-=======
- 3. `[CPU zone] / [HD zone] hwmon_path=`: This parameter is optional for Intel(R) CPUs and SATA drives (i.e. `smfc` can identify automatically the proper file locations), but must be specified manually for AMD(R) CPUs. In case of SAS/SCSI hard disks (where `drivetemp` cannot be loaded) you can specify `hddtemp` value. You can use wild characters (`?,*`) in this parameter and `smfc` will do the path resolution automatically.
  4. `[Ipmi] remote_parameters=`: if you run `smfc` in a Virtual Machine (e.g. you run TrueNAS Scale in a Proxmox VM with direct access on controller or HDDs) you would like to access IPMI remotely on your host. With this parameter your can specify IPMI remote parameters added to each IPMI calls (see [issue #27](https://github.com/petersulyok/smfc/issues/27)). Please note that the host address here is the BMC network address (not the VM host address). 
  5. Several sample configuration files are provided for different scenarios in folder `./src/samples`. Please take a look on them, it could be a good starting point in the creation of your own configuration.
->>>>>>> bd4a1a26
 
 ### 12. Automatic execution of the service
 This `systemd` service can be started and stopped in the standard way. Do not forget to reload `systemd` configuration after a new installation or if you changed the service definition file:
